* {
    margin: 0;
    padding: 0;
    box-sizing: border-box;
}
body {
    font-family: -apple-system, BlinkMacSystemFont, "Segoe UI", Roboto, sans-serif;
    line-height: 1.6;
    color: #333;
    background-color: #f5f5f5;
    word-wrap: break-word;
}
#app {
    min-height: 100vh;
    display: flex;
    flex-direction: column;
}
.app-header {
    background: linear-gradient(135deg, #d67eea 0%, #764ba2 100%);
    color: white;
    padding: 1rem 2rem;
    box-shadow: 0 2px 4px rgba(0,0,0,0.1);
}
.header-content {
    display: flex;
    justify-content: space-between;
    align-items: center;
}
.app-header h1 {
    font-size: 1.8rem;
    font-weight: 600;
}
.app-main {
    flex: 1;
    display: grid;
    grid-template-columns: 300px 1fr 60px;
    grid-template-rows: 1fr;
    gap: 1rem;
    padding: 1rem;
    max-height: calc(100vh - 80px);
    transition: grid-template-columns 0.3s ease;
}
.app-main:has(.control-panel.minimized) {
    grid-template-columns: 60px 1fr 60px;
}
.app-main:has(.log-panel:not(.minimized)) {
    grid-template-columns: 300px 1fr 350px;
}
.app-main:has(.control-panel.minimized):has(.log-panel:not(.minimized)) {
    grid-template-columns: 60px 1fr 350px;
}
.language-toggle {
    background: rgba(255, 255, 255, 0.2);
    color: white;
    border: 1px solid rgba(255, 255, 255, 0.3);
    border-radius: 4px;
    padding: 0.5rem 1rem;
    font-size: 0.9rem;
    cursor: pointer;
    transition: all 0.2s ease;
    backdrop-filter: blur(10px);
}
.language-toggle:hover {
    background: rgba(255, 255, 255, 0.3);
    border-color: rgba(255, 255, 255, 0.5);
    transform: translateY(-1px);
}
.language-toggle:active {
    transform: translateY(0);
}
.panel {
    background: white;
    border-radius: 8px;
    box-shadow: 0 2px 8px rgba(0,0,0,0.1);
    display: flex;
    flex-direction: column;
    overflow: hidden;
}
.panel h2 {
    background: #f8f9fa;
    padding: 1rem;
    margin: 0;
    font-size: 1.1rem;
    font-weight: 600;
    border-bottom: 1px solid #e9ecef;
    color: #495057;
}
.panel-content {
    flex: 1;
    padding: 1rem;
    overflow-y: auto;
}
.control-panel {
    transition: all 0.3s ease;
    position: relative;
    z-index: 9;
}
.control-panel .panel-content {
    display: flex;
    flex-direction: column;
    gap: 1rem;
}
.control-panel.minimized {
    width: 30px !important;
    min-width: 30px;
    overflow: hidden;
}
.control-panel.minimized .panel-content {
    opacity: 0;
    pointer-events: none;
    transform: translateX(-100%);
}
.control-panel.minimized h2 {
    writing-mode: vertical-rl;
    text-orientation: mixed;
    padding: 0.5rem 0.25rem;
    font-size: 0.8rem;
    white-space: nowrap;
}
.control-panel.minimized:hover {
    width: 300px !important;
}
.control-panel.minimized:hover .panel-content {
    opacity: 1;
    pointer-events: auto;
    transform: translateX(0);
}
.control-panel.minimized:hover h2 {
    writing-mode: horizontal-tb;
    text-orientation: initial;
    padding: 1rem;
    font-size: 1.1rem;
}
.main-panel {
    min-width: 400px;
    flex-grow: 1; 
}
.log-panel {
    min-width: 320px;
    height: 100%;
    display: flex;
    flex-direction: column;
}
.log-panel .panel-content {
    flex: 1;
    display: flex;
    flex-direction: column;
    height: 100%;
    min-height: 0;
}
.log-panel.minimized {
    min-width: 60px;
    width: 60px;
    cursor: pointer;
}
.log-panel.minimized .panel-content {
    display: none;
}
.log-panel.minimized .log-controls {
    display: none;
}
.log-panel.minimized h2 {
    writing-mode: vertical-rl;
    text-orientation: mixed;
    padding: 1rem 0.5rem;
    text-align: center;
    font-size: 0.9rem;
}
.log-panel.minimized:hover {
    min-width: 320px;
    width: 320px;
    z-index: 1000;
    box-shadow: 0 4px 12px rgba(0,0,0,0.15);
}
.log-panel.minimized:hover .panel-content {
    display: flex;
}
.log-panel.minimized:hover h2 {
    writing-mode: horizontal-tb;
    text-orientation: initial;
    padding: 1rem;
    text-align: left;
    font-size: 1.1rem;
}
@media (max-width: 768px) {.tab-header {
        flex-wrap: wrap;
    }
.tab-button {
        font-size: 0.85rem;
        padding: 0.6rem 0.75rem;
    }
.tab-section-upper,
    .tab-section-lower {
        padding: 0.75rem;
    }
.tab-section-upper {
        flex: 1;
    }
.tab-section-lower {
        flex: 1;
    }
.node-details-sections {
        grid-template-columns: 1fr;
        gap: 0.5rem;
    }
.node-users-list,
    .node-connections-list {
        max-height: 150px;
    }
}
@media (max-width: 1200px) {.tab-section-upper {
        flex: 2.5;
    }
.tab-section-lower {
        flex: 1.5;
    }
}
@media (max-width: 992px) {.tab-section-upper {
        flex: 2;
    }
.tab-section-lower {
        flex: 1;
    }
.node-details-sections {
        grid-template-columns: 1fr;
        gap: 0.75rem;
    }
}
.btn {
    padding: 0.5rem 1rem;
    border: none;
    border-radius: 4px;
    cursor: pointer;
    font-size: 0.9rem;
    font-weight: 500;
    transition: all 0.2s ease;
    text-align: center;
    text-decoration: none;
    display: inline-block;
}
.btn:hover {
    transform: translateY(-1px);
    box-shadow: 0 2px 4px rgba(0,0,0,0.2);
}
.btn:active {
    transform: translateY(0);
}
.btn-primary {
    background: #007bff;
    color: white;
}
.btn-primary:hover {
    background: #0056b3;
}
.btn-success {
    background: #28a745;
    color: white;
}
.btn-success:hover {
    background: #1e7e34;
}
.btn-warning {
    background: #ffc107;
    color: #212529;
}
.btn-warning:hover {
    background: #e0a800;
}
.btn-danger {
    background: #dc3545;
    color: white;
}
.btn-danger:hover {
    background: #c82333;
}
.btn-secondary {
    background: #6c757d;
    color: white;
}
.btn-secondary:hover {
    background: #545b62;
}
.form-group {
    margin-bottom: 1rem;
}
.form-label {
    display: block;
    margin-bottom: 0.25rem;
    font-weight: 500;
    color: #495057;
}
.form-control {
    width: 100%;
    padding: 0.5rem;
    border: 1px solid #ced4da;
    border-radius: 4px;
    font-size: 0.9rem;
    transition: border-color 0.15s ease-in-out, box-shadow 0.15s ease-in-out;
}
.form-group.inline-input {
    display: flex;
    align-items: center;
    gap: 0.75rem;
}
.form-group.inline-input .form-label {
    display: inline-block;
    margin-bottom: 0;
    min-width: 120px;
    flex-shrink: 0;
}
.form-group.inline-input .form-control {
    width: auto;
    flex: 1;
    max-width: 120px;
}
.form-control:focus {
    outline: none;
    border-color: #80bdff;
    box-shadow: 0 0 0 0.2rem rgba(0,123,255,0.25);
}
.form-control:disabled {
    background-color: #e9ecef;
    opacity: 1;
}
.text-center {
    text-align: center;
}
.text-muted {
    color: #6c757d;
}
.mb-0 { margin-bottom: 0; }
.mb-1 { margin-bottom: 0.25rem; }
.mb-2 { margin-bottom: 0.5rem; }
.mb-3 { margin-bottom: 1rem; }
.mt-0 { margin-top: 0; }
.mt-1 { margin-top: 0.25rem; }
.mt-2 { margin-top: 0.5rem; }
.mt-3 { margin-top: 1rem; }
.d-flex {
    display: flex;
}
.justify-content-between {
    justify-content: space-between;
}
.align-items-center {
    align-items: center;
}
.gap-1 {
    gap: 0.25rem;
}
.gap-2 {
    gap: 0.5rem;
}
.gap-3 {
    gap: 1rem;
}
.base64-data {
    font-family: "Courier New", monospace;
    background-color: #f8f9fa;
    padding: 2px 6px;
    border-radius: 4px;
    cursor: pointer;
    border: 1px solid #e9ecef;
    transition: all 0.2s ease;
    display: inline-block;
    position: relative;
    user-select: none;
    font-size: 0.85rem;
}
.base64-data:hover {
    background-color: #e9ecef;
    border-color: #007bff;
    transform: translateY(-1px);
    box-shadow: 0 2px 4px rgba(0,123,255,0.2);
}
.base64-data.selected {
    background-color: #007bff;
    color: white;
    border-color: #0056b3;
    box-shadow: 0 0 0 2px rgba(0,123,255,0.25);
}
.base64-data.truncated::after {
    content: "...";
    color: #6c757d;
    font-weight: bold;
}
.base64-tooltip {
    position: absolute;
    background: #212529;
    color: white;
    padding: 0.5rem;
    border-radius: 0.25rem;
    font-size: 0.8rem;
    font-family: "Courier New", monospace;
    max-width: 300px;
    word-break: break-all;
    z-index: 1000;
    box-shadow: 0 4px 8px rgba(0,0,0,0.2);
    display: none;
}
.base64-tooltip::before {
    content: "";
    position: absolute;
    top: -5px;
    left: 10px;
    border-left: 5px solid transparent;
    border-right: 5px solid transparent;
    border-bottom: 5px solid #212529;
}
.base64-tooltip-header {
    font-size: 0.7rem;
    color: #adb5bd;
    margin-bottom: 4px;
    text-transform: uppercase;
    letter-spacing: 0.5px;
}
.base64-tooltip-content {
    color: #fff;
    word-wrap: break-word;
}
.base64-data[data-type="publicKey"] {
    background-color: #d4edda;
    border-color: #c3e6cb;
    color: #155724;
}
.base64-data[data-type="publicKey"]:hover {
    background-color: #c3e6cb;
    border-color: #28a745;
}
.base64-data[data-type="signature"] {
    background-color: #d1ecf1;
    border-color: #bee5eb;
    color: #0c5460;
}
.base64-data[data-type="signature"]:hover {
    background-color: #bee5eb;
    border-color: #17a2b8;
}
.base64-data[data-type="hash"] {
    background-color: #fff3cd;
    border-color: #ffeaa7;
    color: #856404;
}
.base64-data[data-type="hash"]:hover {
    background-color: #ffeaa7;
    border-color: #ffc107;
}
.base64-data[data-type="blockId"] {
    background-color: #f8d7da;
    border-color: #f5c6cb;
    color: #721c24;
}
.base64-data[data-type="blockId"]:hover {
    background-color: #f5c6cb;
    border-color: #dc3545;
}
.control-section {
    margin-bottom: 1.5rem;
    padding-bottom: 1rem;
    border-bottom: 1px solid #e9ecef;
}
.control-section:last-child {
    border-bottom: none;
    margin-bottom: 0;
}
.control-section h3 {
    font-size: 0.9rem;
    font-weight: 600;
    color: #495057;
    margin-bottom: 1rem;
    text-transform: uppercase;
    letter-spacing: 0.5px;
}
.control-buttons {
    display: flex;
    flex-direction: row;
    gap: 0.5rem;
}
.control-buttons .btn {
    flex: 1;
    padding: 0.5rem 0.25rem;
    font-size: 0.85rem;
}
.main-section {
    margin-bottom: 1.5rem;
    padding-bottom: 1rem;
    border-bottom: 1px solid #e9ecef;
}
.main-section:last-child {
    border-bottom: none;
    margin-bottom: 0;
}
.main-section h3 {
    font-size: 1rem;
    font-weight: 600;
    color: #495057;
    margin-bottom: 0.75rem;
}
.network-layout {
    display: flex;
    height: 100%;
    gap: 1rem;
}
.network-stats-panel {
    width: 150px;
    flex-shrink: 0;
    background: #f8f9fa;
    border: 1px solid #e9ecef;
    border-radius: 6px;
    padding: 1rem;
    display: flex;
    flex-direction: column;
    justify-content: center;
    overflow-y: scroll;
}
.network-graph-panel {
    flex: 1;
    background: white;
    border: 1px solid #e9ecef;
    border-radius: 6px;
    overflow: hidden;
    min-height: 0;
}
.network-stats {
    border-radius: 0;
    flex-shrink: 0;
    padding: 0.75rem;
}
.network-stat {
    font-size: 0.85rem;
    color: #495057;
    font-weight: 500;
}
.network-visual {
    flex: 1;
    width: 100%;
    min-height: 450px;
}
#d3-network-container {
    width: 100% !important;
    height: 100% !important;
    min-height: 450px !important;
}
.help-content {
    height: 100%;
    overflow-y: auto;
    background: #fff;
}
.help-container {
    display: flex;
    height: 100%;
    min-height: 600px;
}
.help-sidebar {
    width: 200px;
    background: #f8f9fa;
    border-right: 1px solid #e9ecef;
    padding: 1rem;
    flex-shrink: 0;
}
.help-sidebar h3 {
    font-size: 1rem;
    font-weight: 600;
    color: #495057;
    margin-bottom: 1rem;
}
.help-nav {
    list-style: none;
    padding: 0;
    margin: 0;
}
.help-nav li {
    margin-bottom: 0.5rem;
}
.help-nav-link {
    display: block;
    padding: 0.5rem;
    color: #6c757d;
    text-decoration: none;
    border-radius: 4px;
    font-size: 0.9rem;
    transition: all 0.2s ease;
}
.help-nav-link:hover {
    background: #e9ecef;
    color: #495057;
    text-decoration: none;
}
.help-nav-link.active {
    background: #007bff;
    color: white;
}
.help-main {
    flex: 1;
    padding: 2rem;
    overflow-y: auto;
}
.help-section {
    margin-bottom: 3rem;
    scroll-margin-top: 2rem;
}
.help-section h2 {
    font-size: 1.5rem;
    font-weight: 600;
    color: #212529;
    margin-bottom: 1rem;
    border-bottom: 2px solid #e9ecef;
    padding-bottom: 0.5rem;
}
.help-section h3 {
    font-size: 1.2rem;
    font-weight: 600;
    color: #495057;
    margin: 1.5rem 0 0.75rem 0;
}
.help-section h4 {
    font-size: 1rem;
    font-weight: 600;
    color: #495057;
    margin: 1rem 0 0.5rem 0;
}
.help-section p {
    line-height: 1.6;
    margin-bottom: 1rem;
    color: #333;
}
.help-section ul, .help-section ol {
    margin-bottom: 1rem;
    padding-left: 1.5rem;
}
.help-section li {
    margin-bottom: 0.5rem;
    line-height: 1.5;
}
.help-item {
    background: #f8f9fa;
    border: 1px solid #e9ecef;
    border-radius: 6px;
    padding: 1rem;
    margin-bottom: 1rem;
}
.help-item h4 {
    margin-top: 0;
    color: #007bff;
}
.help-item code {
    background: #e9ecef;
    padding: 2px 4px;
    border-radius: 3px;
    font-family: "Courier New", monospace;
    font-size: 0.9em;
}
.help-item pre {
    background: #f1f3f4;
    border: 1px solid #e9ecef;
    border-radius: 4px;
    padding: 0.75rem;
    margin: 0.5rem 0;
    overflow-x: auto;
    font-family: "Courier New", monospace;
    font-size: 0.85rem;
}
.help-loading {
    text-align: center;
    padding: 2rem;
    color: #6c757d;
    font-style: italic;
}
.help-icon {
    background: #a217b8;
    color: white;
    border: none;
    border-radius: 50%;
    width: 18px;
    height: 18px;
    font-size: 12px;
    font-weight: bold;
    cursor: pointer;
    margin-left: 0.5rem;
    display: inline-flex;
    align-items: center;
    justify-content: center;
    transition: all 0.2s ease;
    vertical-align: middle;
}
.help-icon:hover {
    background: #138496;
    transform: scale(1.1);
}
.hide { display: none; }
.clearbtn { position: absolute; top: 5px; left: 5px; padding: 4px; z-index: 99; }
.system-controls-header {
    display: flex;
    align-items: center;
    justify-content: space-between;
    margin-bottom: 0.75rem;
    font-weight: 600;
    color: #495057;
}
.info-sections {
    padding: 1rem;
    flex: 0 0 auto;
    display: grid;
    grid-template-columns: 1fr 1fr;
    gap: 1rem;
    height: 250px;
}
.users-grid {
    display: grid;
    grid-template-columns: repeat(auto-fill, 80px);
    gap: 10px;
    justify-content: start;
    padding: 10px;
}
.users-grid .user-card {
    background: white;
    border: 1px solid #e9ecef;
    border-radius: 6px;
    padding: 8px;
    text-align: center;
    cursor: pointer;
    transition: all 0.2s ease;
    width: 80px;
    height: 60px;
    display: flex;
    flex-direction: column;
    align-items: center;
    justify-content: center;
    box-sizing: border-box;
    position: relative;
}
.user-card:hover {
    border-color: #007bff;
    box-shadow: 0 2px 8px rgba(0,123,255,0.15);
    transform: translateY(-2px);
}
.user-card.sending {
    border-color: #ffc107;
    background: #fff3cd;
}
.user-card.receiving {
    border-color: #c1ff07;
    background: #f3ffcd;
}
.user-card.selected {
    border-color: #007bff;
    box-shadow: 0 0 0 2px rgba(0, 123, 255, 0.25);
}
.user-id {
    font-size: 0.9rem;
    font-weight: 600;
    color: #495057;
    margin: 0;
}
.user-assets {
    color: #28a745;
    font-weight: 600;
}
.transfer-indicator {
    font-size: 0.6rem;
    color: #ffc107;
    font-weight: 600;
    background: #fff8e1;
    padding: 1px 4px;
    border-radius: 2px;
}
.chains-grid {
    display: grid;
    grid-template-columns: repeat(auto-fill, minmax(60px, 1fr));
    gap: 5px;
    justify-content: start;
    padding: 10px;
}
.chains-container {
    height: calc(100% - 2rem);
    overflow-y: auto;
}
.tab-section-upper {
    flex: 0 0 auto;
    min-height: 200px;
    overflow: hidden;
    display: flex;
    flex-direction: column;
}
.tab-section-upper > * {
    flex: 1;
    min-height: 0;
}
.chains-grid .chain-card {
    background: white;
    border: 1px solid #e9ecef;
    border-radius: 4px;
    padding: 8px 4px;
    text-align: center;
    cursor: pointer;
    transition: all 0.2s ease;
    min-width: 60px !important;
    height: 32px !important;
    display: flex;
    flex-direction: column;
    justify-content: center;
    align-items: center;
    box-sizing: border-box !important;
}
.chain-id-preview {
    font-size: 0.75rem;
    font-weight: 500;
    color: #495057;
    font-family: "Courier New", monospace;
    line-height: 1;
}
.chain-card:hover {
    border-color: #17a2b8;
    box-shadow: 0 2px 8px rgba(23,162,184,0.15);
    transform: translateY(-2px);
}
.chain-card.transferring {
    border-color: #ffc107;
    background: #fff3cd;
}
.chain-card.selected {
    border-color: #17a2b8;
    box-shadow: 0 0 0 2px rgba(23, 162, 184, 0.25);
}
.chain-value {
    color: #28a745;
    font-weight: 600;
}
.chain-status {
    font-size: 0.8rem;
    padding: 2px 6px;
    border-radius: 3px;
    background: #d4edda;
    color: #155724;
}
.log-controls {

    gap: 0.5rem;
}
.log-display {
    flex: 1;
    overflow-y: scroll !important;
    overflow-x: hidden;
    padding: 0.5rem;
    background: #ffffff;
    max-height: calc(100vh - 200px);
}
.log-entry {
    padding: 0.5rem !important;
    margin-bottom: 0.25rem !important;
    border-radius: 4px;
    font-family: "Courier New", monospace;
    font-size: 0.85rem !important;
    line-height: 1.4 !important;
    border-left: 3px solid #dee2e6 !important;
    background: #f8f9fa !important;
    color: #495057 !important;
    display: block !important;
    height: auto !important;
    width: 100% !important;
    box-sizing: border-box !important;
    opacity: 1 !important;
    visibility: visible !important;
}
.log-entry:hover {
    background-color: #f0f2f5;
}
.log-entry:last-child {
    margin-bottom: 0;
}
.log-timestamp {
    color: #6c757d !important;
    font-size: 0.75rem !important;
    margin-right: 0.5rem !important;
    display: inline !important;
    opacity: 1 !important;
    visibility: visible !important;
}
.log-message {
    color: #495057 !important;
    display: inline !important;
    opacity: 1 !important;
    visibility: visible !important;
}
.log-type-block {
    border-left-color: #007bff;
    background: #e3f2fd;
}
.log-type-network {
    border-left-color: #28a745;
    background: #e8f5e8;
}
.log-type-security {
    border-left-color: #dc3545;
    background: #f8d7da;
}
.log-type-warning {
    background: #ffc107;
    color: #212529 !important;
}
.alert {
    padding: 0.75rem 1rem;
    margin-bottom: 1rem;
    border: 1px solid transparent;
    border-radius: 4px;
    font-size: 0.9rem;
}
.alert-success {
    color: #155724;
    background-color: #d4edda;
    border-color: #c3e6cb;
}
.alert-danger {
    color: #721c24;
    background-color: #f8d7da;
    border-color: #f5c6cb;
}
.alert-warning {
    color: #856404;
    background-color: #fff3cd;
    border-color: #ffeaa7;
}
.alert-info {
    color: #0c5460;
    background-color: #d1ecf1;
    border-color: #bee5eb;
}
.system-status {
    display: flex;
    align-items: center;
    gap: 0.5rem;
    padding: 0.5rem;
    background-color: #f8f9fa;
    border-radius: 4px;
}
.status-indicator {
    width: 12px;
    height: 12px;
    border-radius: 50%;
    display: inline-block;
}
.status-stopped {
    background-color: #6c757d;
}
.status-running {
    background-color: #28a745;
    animation: pulse 2s infinite;
}
.status-paused {
    background-color: #ffc107;
}
@keyframes pulse {0% { opacity: 1; }
50% { opacity: 0.5; }
100% { opacity: 1; }
}
.status-text {
    font-weight: 500;
    color: #495057;
}
input[type="range"] {
    -webkit-appearance: none;
    appearance: none;
    height: 6px;
    background: #ddd;
    border-radius: 3px;
    outline: none;
}
input[type="range"]::-webkit-slider-thumb {
    -webkit-appearance: none;
    appearance: none;
    width: 18px;
    height: 18px;
    background: #007bff;
    border-radius: 50%;
    cursor: pointer;
}
input[type="range"]::-moz-range-thumb {
    width: 18px;
    height: 18px;
    background: #007bff;
    border-radius: 50%;
    cursor: pointer;
    border: none;
}
.btn-group {
    display: flex;
    gap: 0.25rem;
}
.btn-group .btn {
    flex: 1;
}
.btn-sm {
    padding: 0.25rem 0.5rem;
    font-size: 0.8rem;
}
.form-control:invalid {
    border-color: #dc3545;
}
.form-control:valid {
    border-color: #28a745;
}
.btn:disabled,
.form-control:disabled {
    opacity: 0.6;
    cursor: not-allowed;
}
textarea.form-control {
    resize: vertical;
    min-height: 100px;
    font-family: "Courier New", monospace;
    font-size: 0.85rem;
}
small.text-muted {
    font-size: 0.8rem;
    color: #6c757d;
    display: block;
    margin-top: 0.25rem;
}
.user-assets-grid {
    display: grid;
    gap: 0.75rem;
    grid-template-columns: repeat(auto-fit, minmax(200px, 1fr));
}
.user-asset-card {
    border: 1px solid #e9ecef;
    border-radius: 6px;
    padding: 0.75rem;
    background: #fff;
    transition: all 0.2s ease;
    cursor: pointer;
}
.user-asset-card:hover {
    border-color: #007bff;
    box-shadow: 0 2px 8px rgba(0,123,255,0.15);
}
.user-asset-card.selected {
    border-color: #007bff;
    background: #f8f9ff;
    box-shadow: 0 0 0 2px rgba(0,123,255,0.25);
}
.user-header {
    display: flex;
    justify-content: space-between;
    align-items: center;
    margin-bottom: 0.5rem;
    padding-bottom: 0.5rem;
    border-bottom: 1px solid #f8f9fa;
}
.user-key {
    font-size: 0.75rem;
    color: #6c757d;
    font-family: monospace;
}
.user-stats {
    display: flex;
    flex-direction: column;
    gap: 0.25rem;
}
.stat-item {
    display: flex;
    flex-direction: column;
    align-items: center;
    text-align: center;
}
.stat-label {
    font-size: 0.8rem;
    color: #6c757d;
    margin-bottom: 0.25rem;
}
.stat-value {
    font-size: 1.2rem;
    font-weight: 600;
    color: #495057;
}
.asset-value {
    color: #28a745;
    font-size: 0.9rem;
}
.user-details {
    background: white;
    border-radius: 6px;
    border: 1px solid #e9ecef;
    overflow: hidden;
}
.user-details h6 {
    font-size: 0.9rem;
    font-weight: 600;
    color: #495057;
    margin-bottom: 0.5rem;
}
.owned-chains-list {
    display: flex;
    flex-direction: column;
    gap: 0.5rem;
}
.owned-chain-item {
    display: flex;
    justify-content: space-between;
    align-items: center;
    padding: 0.5rem;
    background: #f8f9fa;
    border-radius: 4px;
    cursor: pointer;
    transition: background-color 0.2s ease;
}
.owned-chain-item:hover {
    background: #e9ecef;
}
.chain-id {
    font-family: monospace;
    font-weight: 600;
    color: #495057;
}
.chain-serial, .chain-value {
    font-size: 0.8rem;
    color: #6c757d;
}
.chain-ownership-grid {
    display: flex;
    flex-direction: column;
    gap: 1rem;
}
.value-group {
    border: 1px solid #e9ecef;
    border-radius: 6px;
    overflow: hidden;
}
.value-header {
    background: #f8f9fa;
    padding: 0.5rem 0.75rem;
    margin: 0;
    font-size: 0.85rem;
    font-weight: 600;
    color: #495057;
    border-bottom: 1px solid #e9ecef;
}
.chains-in-value {
    padding: 0.75rem;
    display: grid;
    gap: 0.5rem;
    grid-template-columns: repeat(auto-fit, minmax(180px, 1fr));
}
.chain-ownership-card {
    border: 1px solid #e9ecef;
    border-radius: 4px;
    padding: 0.5rem;
    background: #fff;
    transition: all 0.2s ease;
    cursor: pointer;
}
.chain-ownership-card:hover {
    border-color: #007bff;
    box-shadow: 0 2px 4px rgba(0,123,255,0.15);
}
.chain-ownership-card.selected {
    border-color: #007bff;
    background: #f8f9ff;
    box-shadow: 0 0 0 2px rgba(0,123,255,0.25);
}
.chain-header {
    display: flex;
    justify-content: space-between;
    align-items: center;
    margin-bottom: 0.25rem;
}
.chain-owner {
    display: flex;
    justify-content: space-between;
    align-items: center;
}
.owner-label {
    font-size: 0.7rem;
    color: #6c757d;
}
.owner-id {
    font-size: 0.75rem;
    font-weight: 500;
    cursor: pointer;
    color: #007bff;
}
.owner-id:hover {
    text-decoration: underline;
}
.chain-details {
    background: white;
    border-radius: 6px;
    border: 1px solid #e9ecef;
    overflow: hidden;
}
.chain-details h6 {
    font-size: 0.85rem;
    font-weight: 600;
    color: #495057;
    margin-bottom: 0.5rem;
}
.blocks-list {
    display: flex;
    flex-direction: column;
    gap: 0.75rem;
    max-height: 400px;
    overflow-y: auto;
}
.block-item {
    border: 1px solid #e9ecef;
    border-radius: 6px;
    padding: 1rem;
    background: #f8f9fa;
}
.block-header {
    display: flex;
    justify-content: space-between;
    align-items: center;
    margin-bottom: 0.75rem;
    padding-bottom: 0.5rem;
    border-bottom: 1px solid #e9ecef;
}
.block-id {
    font-size: 0.75rem;
    font-weight: 500;
}
.block-type {
    font-size: 0.8rem;
    padding: 2px;
    border-radius: 3px;
    background: #d4edda;
    color: #155724;
    width: 6rem;
    display:block;
    margin-right: 1rem;
}
.block-info {
    display: flex;
    flex-direction: column;
    gap: 1rem;
}
.block-creator {
    display: flex;
    align-items: center;
    gap: 0.25rem;
}
.block-time {
    font-size: 0.7rem;
}
.network-stats-grid {
    display: grid;
    grid-template-columns: repeat(auto-fit, minmax(100px, 1fr));
    gap: 0.75rem;
}
.network-stat-card {
    text-align: center;
    padding: 0.75rem;
    background: #f8f9fa;
    border-radius: 6px;
    border: 1px solid #e9ecef;
}
.network-stat-card h6 {
    font-size: 0.75rem;
    color: #6c757d;
    margin-bottom: 0.5rem;
    font-weight: 500;
}
.network-stat-card .stat-value {
    font-size: 1.25rem;
    font-weight: 700;
    color: #495057;
}
@media (max-width: 480px) {.tab-header {
        flex-direction: column;
    }
.tab-button {
        flex: none;
        width: 100%;
        border-bottom: 1px solid #e9ecef;
        border-radius: 0;
    }
.tab-button.active {
        border-bottom-color: #007bff;
    }
.tab-section-upper,
    .tab-section-lower {
        padding: 0.5rem;
        flex: 1;
    }
}
.log-panel-header {
    background: #f8f9fa;
    padding: 1rem;
    border-bottom: 1px solid #e9ecef;
}
.log-panel-header h3 {
    margin: 0 0 1rem 0;
    font-size: 1.1rem;
    font-weight: 600;
    color: #495057;
}
.log-search {
    position: relative;
    display: flex;
    align-items: center;
}
.log-search input {
    flex: 1;
    padding: 0.5rem 2rem 0.5rem 0.75rem;
    border: 1px solid #ced4da;
    border-radius: 4px;
    font-size: 0.9rem;
}
.log-search input:focus {
    outline: none;
    border-color: #80bdff;
    box-shadow: 0 0 0 0.2rem rgba(0,123,255,0.25);
}
#log-search-clear {
    position: absolute;
    right: 0.5rem;
    background: none;
    border: none;
    font-size: 1.2rem;
    color: #6c757d;
    cursor: pointer;
    padding: 0;
    width: 1.5rem;
    height: 1.5rem;
    display: flex;
    align-items: center;
    justify-content: center;
    border-radius: 50%;
    transition: background-color 0.2s ease;
}
#log-search-clear:hover {
    background-color: #e9ecef;
    color: #495057;
}
.log-filters {
    display: flex;
    gap: 0.5rem;
    align-items: center;
}
.log-filters select {
    font-size: 0.85rem;
    padding: 0.25rem 0.5rem;
}
.log-filters select:focus {
    outline: none;
    border-color: #80bdff;
    box-shadow: 0 0 0 0.2rem rgba(0,123,255,0.25);
}
#log-clear-filter {
    padding: 0.5rem 0.75rem;
    background: #6c757d;
    color: white;
    border: none;
    border-radius: 4px;
    font-size: 0.85rem;
    cursor: pointer;
    transition: background-color 0.2s ease;
    white-space: nowrap;
}
#log-clear-filter:hover {
    background: #545b62;
}
.log-panel-body {
    flex: 1;
    display: flex;
    flex-direction: column;
}
.log-list {
    flex: 1;
    overflow-y: auto !important;
    overflow-x: hidden;
    padding: 0.5rem;
    box-sizing: border-box;
    background: white !important;
    border: 1px solid #dee2e6 !important;
    min-height: 0;
    height: 100%;
}
.log-empty {
    text-align: center;
    padding: 2rem;
    color: #6c757d;
    font-style: italic;
}
.log-item {
    padding: 0.5rem;
    border-radius: 4px;
    border-left: 3px solid #e9ecef;
    background: #f8f9fa;
    font-size: 0.85rem;
}
.log-item:hover {
    background-color: #f8f9fa;
}
.log-item.selected {
    background-color: #e3f2fd;
    border-left: 4px solid #2196f3;
    box-shadow: inset 0 0 0 1px rgba(33,150,243,0.2);
}
.log-item:last-child {
    border-bottom: none;
}
.log-header {
    flex-shrink: 0;
    border-bottom: 1px solid #e9ecef;
    background: #f8f9fa;
}
.log-type {
    font-size: 0.8rem;
    font-weight: 600;
    padding: 2px 6px;
    border-radius: 3px;
    color: white;
}
.log-time {
    font-size: 0.75rem;
    color: #6c757d;
    font-family: "Courier New", monospace;
}
.log-tick {
    font-size: 0.75rem;
    color: #6c757d;
    background: #e9ecef;
    padding: 2px 4px;
    border-radius: 3px;
}
.log-related {
    display: flex;
    flex-wrap: wrap;
    gap: 0.5rem;
}
.log-related-data {
    font-size: 0.75rem;
    background: #f8f9fa;
    color: #495057;
    padding: 2px 6px;
    border-radius: 3px;
    cursor: pointer;
    transition: all 0.2s ease;
    border: 1px solid #e9ecef;
}
.log-related-data:hover {
    background: #e9ecef;
    border-color: #007bff;
    color: #007bff;
}
.log-type-error {
    background: #fd7e14;
}
.log-type-info {
    background: #17a2b8;
}
.log-type-default {
    background: #6c757d;
}
.log-pagination {
    display: flex;
    align-items: center;
    gap: 0.5rem;
}
.pagination-controls {
    display: flex;
    justify-content: center;
    align-items: center;
    gap: 0.25rem;
    margin-bottom: 0.5rem;
}
.pagination-btn {
    padding: 0.375rem 0.75rem;
    border: 1px solid #dee2e6;
    background: white;
    color: #007bff;
    cursor: pointer;
    border-radius: 4px;
    font-size: 0.875rem;
    transition: all 0.2s ease;
    min-width: 2.5rem;
    text-align: center;
}
.pagination-btn:hover:not(.disabled) {
    background: #e9ecef;
    border-color: #adb5bd;
}
.pagination-btn.active {
    background: #007bff;
    color: white;
    border-color: #007bff;
}
.pagination-btn.disabled {
    color: #6c757d;
    background: #f8f9fa;
    border-color: #dee2e6;
    cursor: not-allowed;
    opacity: 0.6;
}
.pagination-info {
    text-align: center;
    font-size: 0.8rem;
    color: #6c757d;
}
.log-panel-footer {
    padding: 0.75rem 1rem;
    background: #f8f9fa;
    border-top: 1px solid #e9ecef;
}
.log-stats {
    display: flex;
    justify-content: space-between;
    align-items: center;
    font-size: 0.8rem;
    color: #6c757d;
}
.log-item-interactive {
    position: relative;
}
.log-item-interactive::before {
    content: "";
    position: absolute;
    left: 0;
    top: 0;
    bottom: 0;
    width: 3px;
    background: transparent;
    transition: background-color 0.2s ease;
}
.log-item-interactive:hover::before {
    background: #007bff;
}
.log-item-interactive.selected::before {
    background: #007bff;
}
.log-item.linked-highlight {
    animation: linkPulse 0.6s ease-in-out;
}
@keyframes linkPulse {0% { background: #f8f9ff; }
50% { background: #e3f2fd; }
100% { background: #f8f9ff; }
}
.log-related-data[data-type="user"] {
    background: #d4edda;
    color: #155724;
    border-color: #c3e6cb;
}
.log-related-data[data-type="user"]:hover {
    background: #28a745;
    color: white;
    border-color: #1e7e34;
    transform: translateY(-1px);
    box-shadow: 0 2px 4px rgba(40,167,69,0.3);
}
.log-related-data[data-type="chain"] {
    background: #d1ecf1;
    color: #0c5460;
    border-color: #bee5eb;
}
.log-related-data[data-type="chain"]:hover {
    background: #17a2b8;
    color: white;
    border-color: #138496;
    transform: translateY(-1px);
    box-shadow: 0 2px 4px rgba(23,162,184,0.3);
}
.log-related-data[data-type="block"] {
    background: #fff3cd;
    color: #856404;
    border-color: #ffeaa7;
}
.log-related-data[data-type="block"]:hover {
    background: #ffc107;
    color: #212529;
    border-color: #e0a800;
    transform: translateY(-1px);
    box-shadow: 0 2px 4px rgba(255,193,7,0.3);
}
.log-item.selected .log-related-data {
    background: rgba(33,150,243,0.1);
    border-color: rgba(33,150,243,0.3);
}
.log-panel-header.filtered {
    background: #fff3cd;
    border-color: #ffeaa7;
}
.log-panel-header.filtered::after {
    content: "已过滤";
    position: absolute;
    top: 0.5rem;
    right: 1rem;
    background: #ffc107;
    color: #212529;
    padding: 0.25rem 0.5rem;
    border-radius: 0.25rem;
    font-size: 0.75rem;
    font-weight: 600;
}
.log-loading {
    display: flex;
    justify-content: center;
    align-items: center;
    padding: 2rem;
    color: #6c757d;
}
.log-loading::before {
    content: "";
    width: 20px;
    height: 20px;
    border: 2px solid #e9ecef;
    border-top: 2px solid #007bff;
    border-radius: 50%;
    animation: spin 1s linear infinite;
    margin-right: 0.5rem;
}
@keyframes spin {0% { transform: rotate(0deg); }
100% { transform: rotate(360deg); }
}
@keyframes fadeIn {from { opacity: 0; }
to { opacity: 1; }
}
.log-stats span {
    padding: 0.25rem 0.5rem;
    background: #f8f9fa;
    border-radius: 0.25rem;
    border: 1px solid #e9ecef;
}
.log-stats span:first-child {
    color: #495057;
}
.log-stats span:last-child {
    color: #007bff;
    font-weight: 600;
}
.hash-floating-verify {
    position: fixed;
    background: white;
    border: 1px solid #ddd;
    border-radius: 8px;
    box-shadow: 0 4px 12px rgba(0,0,0,0.15);
    max-width: 500px;
    min-width: 300px;
    z-index: 10000;
    opacity: 0;
    transform: translateY(-10px);
    transition: all 0.3s ease;
}
.floating-verify-header {
    display: flex;
    justify-content: space-between;
    align-items: center;
    padding: 0.75rem 1rem;
    background: #f8f9fa;
    border-bottom: 1px solid #e9ecef;
    border-radius: 8px 8px 0 0;
}
.verify-type {
    font-size: 0.9rem;
    font-weight: 600;
    color: #495057;
}
.floating-verify-close {
    background: none;
    border: none;
    font-size: 1.2rem;
    color: #6c757d;
    cursor: pointer;
    padding: 0;
    width: 1.5rem;
    height: 1.5rem;
    display: flex;
    align-items: center;
    justify-content: center;
    border-radius: 50%;
    transition: all 0.2s ease;
}
.floating-verify-close:hover {
    background: #e9ecef;
    color: #495057;
}
.floating-verify-content {
    padding: 1rem;
}
.hash-display {
    margin-bottom: 1rem;
}
.hash-display label {
    display: block;
    font-size: 0.8rem;
    color: #6c757d;
    margin-bottom: 0.25rem;
}
.full-hash {
    display: block;
    font-family: "Courier New", monospace;
    font-size: 0.75rem;
    background: #f8f9fa;
    padding: 0.5rem;
    border-radius: 4px;
    border: 1px solid #e9ecef;
    word-break: break-all;
    max-height: 60px;
    overflow-y: auto;
}
.verify-actions {
    display: flex;
    gap: 0.5rem;
    margin-bottom: 1rem;
}
.verify-code-preview {
    background: #f8f9fa;
    border: 1px solid #e9ecef;
    border-radius: 4px;
    max-height: 200px;
    overflow-y: auto;
}
.verify-code-preview pre {
    margin: 0;
    padding: 0.75rem;
    font-size: 0.75rem;
    line-height: 1.4;
}
.verify-code-preview code {
    background: none;
    padding: 0;
    color: #495057;
}
.verify-result {
    font-size: 0.9rem;
}
.verify-result .alert {
    margin-bottom: 0;
    padding: 0.5rem;
    font-size: 0.8rem;
}
.verify-result .alert small {
    display: block;
    margin-top: 0.25rem;
    font-size: 0.75rem;
    word-break: break-all;
}
.copy-feedback {
    position: fixed;
    top: 20px;
    right: 20px;
    padding: 10px 15px;
    border-radius: 4px;
    color: white;
    font-size: 14px;
    z-index: 10000;
    transition: all 0.3s ease;
}
.copy-feedback.success {
    background: #28a745;
}
.copy-feedback.error {
    background: #dc3545;
}
.verify-code-dialog {
    position: fixed;
    top: 0;
    left: 0;
    width: 100%;
    height: 100%;
    z-index: 2000;
    display: flex;
    align-items: center;
    justify-content: center;
    opacity: 0;
    visibility: hidden;
    transition: all 0.3s ease;
}
.verify-code-dialog.show {
    opacity: 1;
    visibility: visible;
}
.verify-code-overlay {
    position: absolute;
    top: 0;
    left: 0;
    width: 100%;
    height: 100%;
    background: rgba(0, 0, 0, 0.5);
    backdrop-filter: blur(2px);
}
.verify-code-content {
    position: relative;
    background: white;
    border-radius: 8px;
    box-shadow: 0 10px 30px rgba(0, 0, 0, 0.3);
    width: 90%;
    max-width: 800px;
    max-height: 90vh;
    display: flex;
    flex-direction: column;
    overflow: hidden;
    transform: scale(0.9);
    transition: transform 0.3s ease;
}
.verify-code-dialog.show .verify-code-content {
    transform: scale(1);
}
.verify-code-header {
    display: flex;
    justify-content: space-between;
    align-items: center;
    padding: 1rem 1.5rem;
    background: #f8f9fa;
    border-bottom: 1px solid #e9ecef;
}
.verify-code-header h4 {
    margin: 0;
    font-size: 1.1rem;
    font-weight: 600;
    color: #495057;
}
.verify-code-close {
    background: none;
    border: none;
    font-size: 1.5rem;
    color: #6c757d;
    cursor: pointer;
    padding: 0;
    width: 2rem;
    height: 2rem;
    display: flex;
    align-items: center;
    justify-content: center;
    border-radius: 50%;
    transition: all 0.2s ease;
}
.verify-code-close:hover {
    background: #e9ecef;
    color: #495057;
}
.verify-code-info {
    padding: 1rem 1.5rem;
    background: #f8f9fa;
    border-bottom: 1px solid #e9ecef;
}
.verify-code-info p {
    margin: 0 0 0.5rem 0;
    font-size: 0.9rem;
    color: #495057;
}
.verify-code-info p:last-child {
    margin-bottom: 0;
}
.base64-short {
    font-family: "Courier New", monospace;
    background: #e9ecef;
    padding: 2px 6px;
    border-radius: 3px;
    font-size: 0.85rem;
}
.verify-code-body {
    flex: 1;
    display: flex;
    flex-direction: column;
    overflow: hidden;
}
.verify-code-tabs {
    display: flex;
    background: #f8f9fa;
    border-bottom: 1px solid #e9ecef;
}
.verify-code-tab {
    flex: 1;
    padding: 0.75rem 1rem;
    background: none;
    border: none;
    cursor: pointer;
    font-size: 0.9rem;
    color: #6c757d;
    transition: all 0.2s ease;
    border-bottom: 2px solid transparent;
}
.verify-code-tab:hover {
    background: #e9ecef;
    color: #495057;
}
.verify-code-tab.active {
    color: #007bff;
    background: white;
    border-bottom-color: #007bff;
}
.verify-code-tab-content {
    flex: 1;
    position: relative;
    overflow: hidden;
}
.verify-code-tab-pane {
    position: absolute;
    top: 0;
    left: 0;
    width: 100%;
    height: 100%;
    display: flex;
    flex-direction: column;
    opacity: 0;
    visibility: hidden;
    transition: all 0.2s ease;
    padding: 1.5rem;
}
.verify-code-tab-pane.active {
    opacity: 1;
    visibility: visible;
    position: relative;
}
.verify-code-actions {
    padding: 1rem 1.5rem;
    background: #f8f9fa;
    border-bottom: 1px solid #e9ecef;
    display: flex;
    gap: 0.5rem;
}
.verify-code-actions .btn {
    font-size: 0.85rem;
    padding: 0.5rem 1rem;
}
.verify-code-pre {
    flex: 1;
    margin: 0;
    padding: 1.5rem;
    background: #f8f9fa;
    overflow: auto;
    font-family: "Courier New", monospace;
    font-size: 0.85rem;
    line-height: 1.5;
    border: none;
}
.verify-code-text {
    position: relative;
}
.verify-code-console-info {
    padding: 1rem 1.5rem;
    background: #e3f2fd;
    border-bottom: 1px solid #bbdefb;
}
.verify-code-console-info p {
    margin: 0 0 0.5rem 0;
    font-size: 0.9rem;
    color: #1565c0;
}
.verify-code-console-info ol {
    margin: 0.5rem 0 0 1.5rem;
    font-size: 0.85rem;
    color: #1976d2;
}
.verify-code-console-info li {
    margin-bottom: 0.25rem;
}
.verify-code-footer {
    border-top: 1px solid #e9ecef;
    background: #f8f9fa;
    min-height: 60px;
    display: flex;
    align-items: center;
}
.verify-code-result {
    width: 100%;
    padding: 1rem 1.5rem;
}
.verify-result-success {
    color: #155724;
    background: #d4edda;
    padding: 0.5rem;
    border-radius: 4px;
    margin-bottom: 1rem;
    border: 1px solid #c3e6cb;
}
.verify-result-error {
    color: #721c24;
    background: #f8d7da;
    padding: 0.5rem;
    border-radius: 4px;
    margin-bottom: 1rem;
    border: 1px solid #f5c6cb;
}
.verify-result-error pre {
    margin: 0.5rem 0 0 0;
    font-size: 0.8rem;
    background: rgba(0, 0, 0, 0.1);
    padding: 0.5rem;
    border-radius: 3px;
    overflow-x: auto;
}
.verify-result-logs {
    margin-bottom: 1rem;
}
.verify-result-logs h5 {
    font-size: 0.9rem;
    margin-bottom: 0.5rem;
    color: #495057;
}
.verify-log {
    padding: 0.25rem 0.5rem;
    margin-bottom: 0.25rem;
    border-radius: 3px;
    font-family: "Courier New", monospace;
    font-size: 0.8rem;
    white-space: pre-wrap;
    word-wrap: break-word;
}
.verify-log.log-info {
    background: #d1ecf1;
    color: #0c5460;
    border-left: 3px solid #17a2b8;
}
.verify-log.log-error {
    background: #f8d7da;
    color: #721c24;
    border-left: 3px solid #dc3545;
}
.verify-result-return {
    margin-bottom: 1rem;
}
.verify-result-return h5 {
    font-size: 0.9rem;
    margin-bottom: 0.5rem;
    color: #495057;
}
.verify-result-return pre {
    background: #f8f9fa;
    padding: 0.5rem;
    border-radius: 3px;
    font-size: 0.8rem;
    overflow-x: auto;
    border: 1px solid #e9ecef;
}
.verify-message-success {
    color: #155724;
    background: #d4edda;
    padding: 0.5rem;
    border-radius: 4px;
    border: 1px solid #c3e6cb;
}
.verify-message-error {
    color: #721c24;
    background: #f8d7da;
    padding: 0.5rem;
    border-radius: 4px;
    border: 1px solid #f5c6cb;
}
.verify-message-info {
    color: #0c5460;
    background: #d1ecf1;
    padding: 0.5rem;
    border-radius: 4px;
    border: 1px solid #bee5eb;
}
.verify-code-text::selection {
    background: rgba(0, 123, 255, 0.2);
}
.copy-success {
    animation: copyPulse 0.6s ease-in-out;
}
@keyframes copyPulse {0% { background: #28a745; }
50% { background: #20c997; }
100% { background: #28a745; }
}
.btn-running {
    position: relative;
    color: transparent !important;
}
.btn-running::after {
    content: "";
    position: absolute;
    top: 50%;
    left: 50%;
    width: 16px;
    height: 16px;
    margin: -8px 0 0 -8px;
    border: 2px solid transparent;
    border-top: 2px solid currentColor;
    border-radius: 50%;
    animation: spin 1s linear infinite;
    color: white;
}
.settings-form .form-group {
    margin-bottom: 1rem;
}
.settings-form label {
    display: block;
    margin-bottom: 0.25rem;
    font-size: 0.85rem;
    font-weight: 500;
    color: #495057;
}
.settings-form input, .settings-form textarea, .settings-form select {
    width: 100%;
    padding: 0.375rem 0.5rem;
    font-size: 0.85rem;
    border: 1px solid #ced4da;
    border-radius: 4px;
    box-sizing: border-box;
}
.tick-range-labels {
    display: flex;
    justify-content: space-between;
    font-size: 0.7rem;
    color: #6c757d;
    margin-top: 0.25rem;
}
.range-label-left, .range-label-right {
    font-weight: 500;
}
.status-details {
    display: flex;
    flex-direction: column;
    gap: 0.125rem;
    margin-left: auto;
}
.status-details small {
    font-size: 0.7rem;
    line-height: 1.2;
}
.chain-serial {
    font-size: 0.7rem;
    color: #6c757d;
}
.more-chains {
    text-align: center;
    color: #6c757d;
    font-size: 0.75rem;
    font-style: italic;
    padding: 0.5rem;
    border: 1px dashed #e9ecef;
    border-radius: 4px;
}
.main-section.network-section {
    height: 180px;
    margin-bottom: 1rem;
}
.main-section.users-section {
    height: 200px;
    margin-bottom: 1rem;
}
.main-section.chains-section {
    flex: 1;
    min-height: 150px;
}
.network-graph-display {
    width: 100%;
    height: 100%;
    display: flex;
    flex-direction: column;
    flex: 1;
}
.network-placeholder {
    width: 100%;
    height: 100%;
    display: flex;
    align-items: center;
    justify-content: center;
    color: #6c757d;
}
.users-container {
    height: calc(100% - 2rem);
    overflow-y: auto;
}
.definition-hash {
    font-family: "Courier New", monospace;
    background: #e9ecef;
    padding: 2px 6px;
    border-radius: 3px;
    font-size: 0.8rem;
    word-break: break-all;
}
.detail-modal {
    position: fixed;
    top: 0;
    left: 0;
    width: 100%;
    height: 100%;
    z-index: 1000;
    display: flex;
    align-items: center;
    justify-content: center;
    opacity: 0;
    visibility: hidden;
    transition: all 0.3s ease;
}
.detail-modal.show {
    display: flex;
    opacity: 1;
}
.detail-modal-overlay {
    position: absolute;
    top: 0;
    left: 0;
    width: 100%;
    height: 100%;
    background: rgba(0, 0, 0, 0.5);
    cursor: pointer;
}
.detail-modal-content {
    position: relative;
    margin: auto;
    background: white;
    border-radius: 8px;
    box-shadow: 0 4px 20px rgba(0, 0, 0, 0.3);
    max-width: 800px;
    max-height: 90vh;
    width: 90%;
    display: flex;
    flex-direction: column;
    overflow: hidden;
}
.detail-modal.show .detail-modal-content {
    transform: scale(1);
}
.detail-modal-header {
    padding: 1rem 1.5rem;
    border-bottom: 1px solid #e9ecef;
    display: flex;
    justify-content: space-between;
    align-items: center;
    background: #f8f9fa;
}
.detail-modal-header h4 {
    margin: 0;
    font-size: 1.2rem;
    color: #495057;
}
.detail-modal-close {
    background: none;
    border: none;
    font-size: 1.5rem;
    cursor: pointer;
    color: #6c757d;
    padding: 0;
    width: 30px;
    height: 30px;
    display: flex;
    align-items: center;
    justify-content: center;
    border-radius: 50%;
    transition: all 0.2s ease;
}
.detail-modal-close:hover {
    background: #e9ecef;
    color: #495057;
}
.detail-modal-body {
    flex: 1;
    padding: 1.5rem;
    overflow-y: auto;
}
.detail-section {
    margin-bottom: 1.5rem;
}
.detail-section:last-child {
    margin-bottom: 0;
}
.detail-section-title {
    font-size: 1rem;
    font-weight: 600;
    color: #495057;
    margin-bottom: 0.75rem;
    padding-bottom: 0.5rem;
    border-bottom: 1px solid #e9ecef;
}
.detail-info-grid {
    grid-template-columns: 1fr 1fr;
    gap: 0.75rem;
}
.detail-info-label {
    font-weight: 500;
    color: #495057;
    font-size: 0.9rem;
}
.detail-info-value {
    color: #6c757d;
    font-size: 0.9rem;
    font-family: monospace;
}
.detail-info-value.detail-chain-value {
    color: #28a745;
    font-weight: 600;
    font-family: inherit;
}
.detail-list {
    display: flex;
    flex-direction: column;
    gap: 0.5rem;
    max-height: 200px;
    overflow-y: auto;
}
.detail-list-item {
    display: flex;
    justify-content: space-between;
    align-items: center;
    padding: 0.5rem;
    background: #f8f9fa;
    border-radius: 4px;
    border-left: 3px solid #007bff;
}
.detail-list-label {
    font-size: 0.85rem;
    font-weight: 500;
    color: #495057;
}
.detail-list-value {
    font-size: 0.85rem;
    color: #6c757d;
}
.detail-block-type {
    font-size: 0.75rem;
    padding: 2px 6px;
    border-radius: 3px;
    font-weight: 600;
    margin-left: 0.5rem;
}
.detail-block-type.root {
    background: #e3f2fd;
    color: #1976d2;
}
.detail-block-type.ownership {
    background: #e8f5e8;
    color: #2e7d32;
}
.detail-block-type.transfer {
    background: #fff3e0;
    color: #f57c00;
}
.detail-info-value.transferring {
    color: #ffc107;
    font-weight: 600;
}
@keyframes pulse-text {0%, 100% { opacity: 1; }
50% { opacity: 0.6; }
}
.user-card, .chain-card {
    cursor: pointer;
    transition: all 0.2s ease;
}
.user-card:hover, .chain-card:hover {
    transform: translateY(-2px);
    box-shadow: 0 4px 12px rgba(0,0,0,0.15);
}
.user-card.transferring, .chain-card.transferring {
    border-color: #ffc107;
    background-color: #fff8e1;
}
.links line {
    stroke-opacity: 0.8;
}
.nodes circle {
    cursor: pointer;
}
.nodes text {
    pointer-events: none;
    font-family: -apple-system, BlinkMacSystemFont, "Segoe UI", Roboto, sans-serif;
}
.msgicon {
    width: 24px;
    height: 24px;
    min-width: 24px;
    min-height: 24px;
    border-radius: 50%;
    display: inline-block;
}
.user-id, .chain-id {
    font-weight: 600;
    color: #495057;
    font-size: 0.7rem;
}
.user-assets, .chain-value {
    font-weight: 500;
    color: #28a745;
    font-size: 0.8rem;
}
.user-id, .chain-value {
    font-weight: 600;
    color: #495057;
    font-size: 0.8rem;
}
.user-assets, .chain-status {
    font-size: 0.7rem;
    color: #6c757d;
}
.code-editor {
    flex: 1;
    margin-bottom: 1rem;
}
.code-editor pre {
    background: #f8f9fa;
    border: 1px solid #e9ecef;
    border-radius: 4px;
    padding: 1rem;
    margin: 0;
    overflow-x: auto;
    font-size: 0.85rem;
    line-height: 1.4;
}
.code-editor code {
    font-family: "Courier New", monospace;
    color: #495057;
}
.code-actions {
    display: flex;
    gap: 0.5rem;
    margin-bottom: 1rem;
}
.code-result {
    background: #f8f9fa;
    border: 1px solid #e9ecef;
    border-radius: 4px;
    padding: 1rem;
    min-height: 60px;
    font-family: "Courier New", monospace;
    font-size: 0.85rem;
    color: #495057;
}
.console-instructions {
    display: flex;
    flex-direction: column;
    gap: 1rem;
}
.console-code {
    background: #f8f9fa;
    border: 1px solid #e9ecef;
    border-radius: 4px;
    padding: 1rem;
}
.console-code pre {
    margin: 0;
    font-family: "Courier New", monospace;
    font-size: 0.85rem;
    line-height: 1.4;
    color: #495057;
}
/
* 响应式调整 - 主面板 */
@media (max-width: 768px) {
    .info-sections {
        grid-template-columns: 1fr;
        gap: 0.5rem;
    }

    
    .network-graph-container {
        margin-bottom: 0.5rem;
    }

    
    .network-stats {
        flex-direction: column;
        gap: 0.5rem;
        text-align: center;
    }

    
    .users-grid {
        grid-template-columns: repeat(auto-fill, minmax(100px, 1fr));
        gap: 0.5rem;
    }

    
    .chains-grid {
        grid-template-columns: repeat(auto-fill, minmax(80px, 1fr));
        gap: 0.5rem;
    }

}
.main-panel .panel-content {
    padding: 0;
    display: flex;
    flex-direction: column;
    height: 100%;
}
.network-graph-container {
    margin: 0;
    border-radius: 0;
    border-left: none;
    border-right: none;
    border-top: none;
    flex: 1;
    min-height: 500px;
    display: flex;
    flex-direction: column;
}
.network-graph {
    width: 100%;
    height: 100%;
    min-height: 500px;
    border-radius: 0;
    display: flex;
    flex-direction: column;
}
.log-type-system {
    border-left-color: #ffc107;
    background: #fff8e1;
}
.log-pagination .btn {
    font-size: 0.75rem;
    padding: 0.25rem 0.5rem;
}
#log-page-info {
    font-size: 0.75rem;
    margin: 0 0.25rem;
}
/
* 详情弹窗样式 */
.detail-modal {
    position: fixed;
    top: 0;
    left: 0;
    width: 100%;
    height: 100%;
    z-index: 1000;
    display: none;
    opacity: 0;
    transition: opacity 0.3s ease;
}
.user-detail-container {
    display: flex;
    flex-direction: column;
    gap: 1.5rem;
}
.user-basic-info,
.user-chains-section,
.user-logs-section {
    border: 1px solid #e9ecef;
    border-radius: 6px;
    padding: 1rem;
    width: 48%;
    display: inline-block;
    vertical-align: top; 
}
.user-basic-info h5,
.user-chains-section h5,
.user-logs-section h5 {
    margin: 0 0 1rem 0;
    font-size: 1rem;
    color: #495057;
    border-bottom: 1px solid #e9ecef;
    padding-bottom: 0.5rem;
}
.detail-info-item {
    display: flex;
    justify-content: space-between;
    align-items: center;
    padding: 0.5rem;
    background: #f8f9fa;
    border-radius: 4px;
}
.crypto-key,
.crypto-hash {
    font-family: "Courier New", monospace;
    font-size: 0.8rem;
    background: #e9ecef;
    padding: 2px 4px;
    border-radius: 3px;
    cursor: help;
}
.chains-list {
    display: flex;
    flex-direction: column;
    gap: 0.5rem;
    max-height: 200px;
    overflow-y: auto;
}
.chain-item {
    display: flex;
    justify-content: space-between;
    align-items: center;
    padding: 0.75rem;
    background: #f8f9fa;
    border: 1px solid #e9ecef;
    border-radius: 4px;
    cursor: pointer;
    transition: all 0.2s ease;
}
.chain-item:hover {
    background: #e9ecef;
    border-color: #007bff;
}
.chain-status.transferring {
    background: #fff3cd;
    color: #856404;
}
.logs-list {
    display: flex;
    flex-direction: column;
    gap: 0.25rem;
    max-height: 200px;
    overflow-y: auto;
}
.log-item.log-type-block {
    border-left-color: #007bff;
    background: #e3f2fd;
}
.log-item.log-type-network {
    border-left-color: #28a745;
    background: #e8f5e8;
}
.log-item.log-type-security {
    border-left-color: #dc3545;
    background: #f8d7da;
}
.chain-detail-container {
    display: flex;
    flex-direction: column;
    gap: 1.5rem;
}
.chain-basic-info,
.root-block-section,
.chain-blocks-section {
    border: 1px solid #e9ecef;
    border-radius: 6px;
    padding: 1rem;
}
.block-verify-section {
    display: flex;
    justify-content: center;
}
.block-item.root-block {
    border-color: #007bff;
    background: #e3f2fd;
}
.block-index {
    font-weight: 600;
    color: #495057;
}
.block-item.root-block .block-type {
    background: #cce5ff;
    color: #004085;
}
.block-content {
    display: grid;
    grid-template-columns: 1fr 1fr;
    gap: 0.5rem;
}
.block-field {
    display: flex;
    justify-content: space-between;
    align-items: center;
    padding: 0.25rem 0;
}
.field-label {
    font-weight: 500;
    color: #495057;
    font-size: 0.85rem;
}
.field-value {
    color: #6c757d;
    font-size: 0.85rem;
    font-family: monospace;
}
.block-verification-container {
    display: flex;
    flex-direction: column;
    gap: 1.5rem;
}
.verification-info {
    border: 1px solid #e9ecef;
    border-radius: 6px;
    padding: 1rem;
    background: #f8f9fa;
}
.verification-actions {
    display: flex;
    gap: 0.5rem;
    justify-content: center;
}
.verification-result {
    min-height: 60px;
}
.verification-details {
    margin-top: 0.5rem;
    font-size: 0.85rem;
}
.verification-details div {
    margin-bottom: 0.25rem;
    word-break: break-all;
}
.main-panel-tabs {
    display: flex;
    flex-direction: column;
    height: 100%;
    overflow: hidden;
}
.tab-header {
    display: flex;
    justify-content: space-between;
    align-items: center;
    padding: 0.75rem 1rem;
    background: #f8f9fa;
    border-bottom: 1px solid #e9ecef;
}
.tab-button {
    padding: 0.5rem 1rem;
    border: 1px solid #dee2e6;
    background: white;
    color: #495057;
    cursor: pointer;
    border-radius: 4px;
    font-size: 0.9rem;
    font-weight: 500;
    transition: all 0.2s ease;
}
.tab-button:hover {
    background: #e9ecef;
    border-color: #adb5bd;
}
.tab-button.active {
    background: #007bff;
    color: white;
    border-color: #007bff;
}
.tab-button.active::after {
    content: "";
    position: absolute;
    bottom: -1px;
    left: 0;
    right: 0;
    height: 1px;
    background: white;
    z-index: 1;
}
.tab-content {
    flex: 1;
    position: relative;
    overflow: hidden;
    background: white;
}
.tab-pane {
    position: absolute;
    top: 0;
    left: 0;
    right: 0;
    bottom: 0;
    display: flex;
    flex-direction: column;
    opacity: 0;
    visibility: hidden;
    transform: translateX(20px);
    transition: all 0.3s ease;
    overflow: hidden;
}
.tab-pane.active {
    opacity: 1;
    visibility: visible;
    transform: translateX(0);
    z-index: 1;
}
.tab-section-lower {
    flex: 1;
    min-height: 0;
    overflow: hidden;
    display: flex;
    flex-direction: column;
}
.tab-section-upper h4 {
    margin: 0 0 1rem 0;
    font-size: 1rem;
    font-weight: 600;
    color: #495057;
}
.tab-section-lower h4 {
    margin: 0 0 1rem 0;
    font-size: 0.95rem;
    font-weight: 600;
    color: #495057;
}
#network-tab .tab-section-upper {
    padding: 0;
    background: white;
}
#network-tab .network-graph-container {
    flex: 1;
    display: flex;
    flex-direction: column;
}
#network-tab .network-graph {
    height: 100%;
    display: flex;
    flex-direction: column;
}
#users-tab .user-id {
    font-size: 0.85rem;
    font-weight: 600;
    color: #495057;
    margin-bottom: 0.25rem;
}
#users-tab .user-assets {
    font-size: 1rem;
    font-weight: 700;
    color: #28a745;
}
#users-tab .transfer-indicator {
    font-size: 0.7rem;
    color: #ffc107;
    margin-top: 0.25rem;
    font-weight: 500;
}
#chains-tab .chain-id {
    font-size: 0.8rem;
    font-weight: 600;
    color: #495057;
    margin-bottom: 0.25rem;
}
#chains-tab .chain-value {
    font-size: 1.1rem;
    font-weight: 700;
    color: #17a2b8;
    margin-bottom: 0.25rem;
}
#chains-tab .chain-status {
    font-size: 0.75rem;
    color: #6c757d;
    font-weight: 500;
}
#chains-tab .chain-card.transferring .chain-status {
    color: #ffc107;
}
.detail-placeholder {
    display: flex;
    align-items: center;
    justify-content: center;
    height: 100%;
    color: #6c757d;
    font-style: italic;
    text-align: center;
    padding: 2rem;
}
.detail-content {
    height: 100%;
    overflow-y: auto;
}
.node-details {
    padding: 1rem;
    background: white;
    border-radius: 6px;
    box-shadow: 0 2px 4px rgba(0,0,0,0.1);
}
.node-details-header {
    display: flex;
    justify-content: space-between;
    align-items: center;
    margin-bottom: 1rem;
    padding-bottom: 0.5rem;
    border-bottom: 1px solid #e9ecef;
}
.node-details-header h5 {
    margin: 0;
    color: #495057;
    font-size: 1.1rem;
    font-weight: 600;
}
.node-details-body {
    padding: 1rem;
}
.node-info-section {
    margin-bottom: 1.5rem;
}
.node-info-section:last-child {
    margin-bottom: 0;
}
.node-info-section h6 {
    font-size: 0.85rem;
    font-weight: 600;
    color: #495057;
    margin-bottom: 0.75rem;
    padding-bottom: 0.25rem;
    border-bottom: 1px solid #e9ecef;
}
.node-users-list {
    display: flex;
    flex-direction: column;
    gap: 0.5rem;
}
.node-user-item {
    display: flex;
    justify-content: space-between;
    align-items: center;
    padding: 0.5rem;
    background: #f8f9fa;
    border-radius: 4px;
    border: 1px solid #e9ecef;
}
.node-user-info {
    display: flex;
    flex-direction: column;
}
.node-user-id {
    font-size: 0.8rem;
    font-weight: 500;
    color: #495057;
}
.node-user-key {
    font-size: 0.7rem;
    color: #6c757d;
    font-family: monospace;
}
.node-user-assets {
    font-size: 0.85rem;
    font-weight: 600;
    color: #28a745;
}
.node-connections-list {
    display: flex;
    flex-direction: column;
    gap: 0.5rem;
}
.node-connection-item {
    display: flex;
    justify-content: space-between;
    align-items: center;
}
.node-connection-info {
    display: flex;
    flex-direction: column;
}
.node-connection-target {
    font-size: 0.8rem;
    font-weight: 500;
    color: #495057;
}
.node-connection-id {
    font-size: 0.7rem;
    color: #6c757d;
    font-family: monospace;
}
.node-connection-latency {
    font-size: 0.8rem;
    font-weight: 600;
    color: #17a2b8;
}
.node-connection-item.inactive {
    opacity: 0.6;
}
.node-connection-item.inactive .node-connection-latency {
    color: #dc3545;
}
.user-details-header {
    background: #f8f9fa;
    padding: 0.75rem 1rem;
    border-bottom: 1px solid #e9ecef;
}
.user-details-header h5 {
    margin: 0;
    font-size: 0.95rem;
    font-weight: 600;
    color: #495057;
}
.user-details-body {
    padding: 1rem;
}
.chain-details-header {
    background: #f8f9fa;
    padding: 0.75rem 1rem;
    border-bottom: 1px solid #e9ecef;
}
.chain-details-header h5 {
    margin: 0;
    font-size: 0.95rem;
    font-weight: 600;
    color: #495057;
}
.chain-details-body {
    padding: 1rem;
}
.tab-loading {
    display: flex;
    justify-content: center;
    align-items: center;
    height: 100%;
    color: #6c757d;
    font-size: 0.9rem;
}
.tab-loading::before {
    content: "";
    width: 20px;
    height: 20px;
    border: 2px solid #e9ecef;
    border-top: 2px solid #007bff;
    border-radius: 50%;
    animation: spin 1s linear infinite;
    margin-right: 0.5rem;
}
.node-selected {
    stroke: #007bff !important;
    stroke-width: 3px !important;
    filter: drop-shadow(0 0 6px rgba(0,123,255,0.5));
}
.tab-state-indicator {
    position: absolute;
    top: 0.25rem;
    right: 0.25rem;
    width: 6px;
    height: 6px;
    border-radius: 50%;
    background: #28a745;
    opacity: 0;
    transition: opacity 0.2s ease;
}
.tab-button.has-state .tab-state-indicator {
    opacity: 1;
}
.node-details-container {
    height: 100%;
    overflow-y: scroll;
    max-height: 100%;
}
.node-details-container .text-muted {
    flex: 1;
    display: flex;
    align-items: center;
    justify-content: center;
    font-style: italic;
}
.owner-link { cursor: pointer; }
#users-tab .users-container {
    height: 100%;
    overflow: auto;
}
.user-details-container {
    height: 100%;
    overflow-y: scroll;
    max-height: 100%;
}
.user-details-container .text-muted {
    display: flex;
    align-items: center;
    justify-content: center;
    height: 100%;
    font-style: italic;
}
#chains-tab .chains-container {
    height: 100%;
    overflow: auto;
}
.chain-details-container {
    height: 100%;
    overflow-y: scroll;
    max-height: 100%;
}
.chain-details-container .text-muted {
    display: flex;
    align-items: center;
    justify-content: center;
    height: 100%;
    font-style: italic;
}
.tab-pane:not(.active) {
    display: none !important;
}
.tab-button.loading {
    opacity: 0.6;
    cursor: not-allowed;
}
.tab-loading-indicator {
    margin-left: 0.5rem;
    animation: spin 1s linear infinite;
}
.tab-error-feedback {
    position: fixed;
    top: 20px;
    right: 20px;
    background: #dc3545;
    color: white;
    padding: 0.75rem 1rem;
    border-radius: 4px;
    box-shadow: 0 4px 12px rgba(220, 53, 69, 0.3);
    z-index: 1000;
    font-size: 0.9rem;
    animation: slideInRight 0.3s ease-out;
}
@keyframes slideInRight {from {
        transform: translateX(100%);
        opacity: 0;
    }
to {
        transform: translateX(0);
        opacity: 1;
    }
}
.node-id {
    font-size: 0.9rem;
    color: #6c757d;
    background: #f8f9fa;
    padding: 0.25rem 0.5rem;
    border-radius: 4px;
}
.node-stats {
    display: flex;
    gap: 2rem;
    margin-bottom: 1.5rem;
    padding: 1rem;
    background: #f8f9fa;
    border-radius: 6px;
}
.node-users-section,
.node-connections-section {
    margin-bottom: 1.5rem;
    width: 46%;
    display: inline-block;
    margin-left: 20px;
}
.node-users-section h6,
.node-connections-section h6 {
    margin-bottom: 0.75rem;
    color: #495057;
    font-size: 1rem;
    font-weight: 600;
    display: flex;
    align-items: center;
    gap: 0.5rem;
}
.node-users-section h6::before {
    content: "👥";
    font-size: 1.1rem;
}
.node-connections-section h6::before {
    content: "🔗";
    font-size: 1.1rem;
}
.users-list,
.connections-list {
    display: flex;
    flex-direction: column;
    gap: 0.5rem;
    max-height: 200px;
    overflow-y: auto;
}
.user-item {
    display: flex;
    justify-content: space-between;
    align-items: center;
    padding: 0.75rem;
    background: #f8f9fa;
    border: 1px solid #e9ecef;
    border-radius: 4px;
    cursor: pointer;
    transition: all 0.2s ease;
}
.user-item:hover {
    background: #e9ecef;
    border-color: #007bff;
    transform: translateY(-1px);
    box-shadow: 0 2px 4px rgba(0,123,255,0.15);
}
.user-display {
    font-weight: 500;
    color: #495057;
}
.connection-item {
    display: flex;
    justify-content: space-between;
    align-items: center;
    padding: 0.75rem;
    background: #f8f9fa;
    border: 1px solid #e9ecef;
    border-radius: 4px;
    transition: all 0.2s ease;
    position: relative;
}
.connection-item.active {
    border-left: 4px solid #28a745;
    background: #f8fff8;
}
.connection-item.inactive {
    border-left: 4px solid #dc3545;
    background: #fff8f8;
}
.connection-target {
    font-weight: 500;
    color: #495057;
}
.connection-latency {
    font-size: 0.75rem;
    color: #6c757d;
    background: #e9ecef;
    padding: 2px 6px;
    border-radius: 3px;
}
.connection-status {
    font-size: 0.85rem;
    font-weight: 500;
    padding: 0.25rem 0.5rem;
    border-radius: 3px;
}
.status-active {
    color: #155724;
    background: #d4edda;
}
.status-inactive {
    color: #721c24;
    background: #f8d7da;
}
.node-users-section .text-muted,
.node-connections-section .text-muted {
    text-align: center;
    padding: 2rem;
    color: #6c757d;
    font-style: italic;
    background: #f8f9fa;
    border: 1px dashed #dee2e6;
    border-radius: 4px;
}
#network-tab .network-graph-display {
    flex: 1;
    min-height: 0;
}
#network-tab .network-visual {
    position: relative;
    height: 100% !important;
    min-height: 250px;
}
#network-tab #d3-network-container {
    width: 100% !important;
    height: 100% !important;
}
.node-details-container.has-content {

}
.node-details-content {
    background: #f8f9fa;
    border-radius: 6px;
    padding: 1rem;
    border: 1px solid #e9ecef;
}
.node-details-title {
    font-size: 1.1rem;
    font-weight: 600;
    color: #495057;
    margin: 0;
}
.node-details-sections {
    display: grid;
    grid-template-columns: 1fr 1fr;
    gap: 1rem;
}
.node-details-section h6 {
    font-size: 0.9rem;
    font-weight: 600;
    color: #495057;
    margin-bottom: 0.5rem;
}
.node-users-list,
.node-connections-list {
    display: flex;
    flex-direction: column;
    gap: 0.5rem;
    max-height: 200px;
    overflow-y: auto;
}
.node-user-item,
.node-connection-item {
    padding: 0.5rem;
    background: white;
    border-radius: 4px;
    border: 1px solid #e9ecef;
    font-size: 0.85rem;
}
.user-details-container.has-content {

}
.user-details-content {
    background: #f8f9fa;
    border-radius: 6px;
    padding: 1rem;
    border: 1px solid #e9ecef;
}
.chain-details-container.has-content {

}
.chain-details-content {
    background: #f8f9fa;
    border-radius: 6px;
    padding: 1rem;
    border: 1px solid #e9ecef;
    height: 100%;
    overflow-y: auto;
}
@keyframes tabSlideIn {from {
        opacity: 0;
        transform: translateX(20px);
    }
to {
        opacity: 1;
        transform: translateX(0);
    }
}
@keyframes tabSlideOut {from {
        opacity: 1;
        transform: translateX(0);
    }
to {
        opacity: 0;
        transform: translateX(-20px);
    }
}
.tab-pane.slide-in {
    animation: tabSlideIn 0.3s ease forwards;
}
.tab-pane.slide-out {
    animation: tabSlideOut 0.3s ease forwards;
}
.tab-button .tab-indicator {
    position: absolute;
    top: 0.25rem;
    right: 0.25rem;
    width: 8px;
    height: 8px;
    border-radius: 50%;
    background: #28a745;
    opacity: 0;
    transition: opacity 0.3s ease;
}
.tab-button.has-updates .tab-indicator {
    opacity: 1;
    animation: pulse 2s infinite;
}
.tab-error {
    display: flex;
    flex-direction: column;
    justify-content: center;
    align-items: center;
    height: 100%;
    color: #dc3545;
    text-align: center;
    padding: 2rem;
}
.tab-error-icon {
    font-size: 2rem;
    margin-bottom: 1rem;
}
.tab-error-message {
    font-size: 0.9rem;
    margin-bottom: 1rem;
}
.tab-error-retry {
    padding: 0.5rem 1rem;
    background: #dc3545;
    color: white;
    border: none;
    border-radius: 4px;
    cursor: pointer;
    font-size: 0.85rem;
    transition: background-color 0.2s ease;
}
.tab-error-retry:hover {
    background: #c82333;
}
.tab-empty {
    display: flex;
    flex-direction: column;
    justify-content: center;
    align-items: center;
    height: 100%;
    color: #6c757d;
    text-align: center;
    padding: 2rem;
}
.tab-empty-icon {
    font-size: 3rem;
    margin-bottom: 1rem;
    opacity: 0.5;
}
.tab-empty-message {
    font-size: 1rem;
    margin-bottom: 0.5rem;
}
.tab-empty-hint {
    font-size: 0.85rem;
    opacity: 0.8;
}
@media (max-width: 576px) {.tab-button {
        font-size: 0.8rem;
        padding: 0.5rem;
    }
.tab-section-upper,
    .tab-section-lower {
        padding: 0.5rem;
    }
.node-details-content,
    .user-details-content,
    .chain-details-content {
        padding: 0.75rem;
    }
}
@media (prefers-contrast: high) {.tab-button {
        border: 1px solid #000;
    }
.tab-button.active {
        background: #000;
        color: #fff;
        border-color: #000;
    }
.tab-section-upper,
    .tab-section-lower {
        border: 1px solid #000;
    }
}
@media (prefers-reduced-motion: reduce) {.tab-button,
    .tab-pane,
    .tab-loading::before {
        transition: none;
        animation: none;
    }
.tab-pane.active {
        transform: none;
    }
}
@media (prefers-color-scheme: dark) {.tab-header {
        background: #2d3748;
        border-bottom-color: #4a5568;
    }
.tab-button {
        color: #a0aec0;
    }
.tab-button:hover {
        background: #4a5568;
        color: #e2e8f0;
    }
.tab-button.active {
        background: #1a202c;
        color: #63b3ed;
        border-bottom-color: #63b3ed;
    }
.tab-section-upper {
        background: #2d3748;
        border-bottom-color: #4a5568;
    }
.tab-section-lower {
        background: #1a202c;
    }
.node-details-content,
    .user-details-content,
    .chain-details-content {
        background: #2d3748;
        border-color: #4a5568;
        color: #e2e8f0;
    }
}
.user-icon {
    font-size: 20px;
    margin-bottom: 4px;
    line-height: 1;
}
.user-key-preview {
    font-size: 10px;
    font-family: "Courier New", monospace;
    color: #495057;
    font-weight: 500;
    line-height: 1;
    word-break: break-all;
}
.user-tooltip {
    position: absolute;
    bottom: 100%;
    left: 50%;
    transform: translateX(-50%);
    background: #212529;
    color: white;
    padding: 6px 8px;
    border-radius: 4px;
    font-size: 10px;
    font-family: "Courier New", monospace;
    white-space: nowrap;
    z-index: 1000;
    box-shadow: 0 2px 8px rgba(0,0,0,0.3);
    display: none;
    margin-bottom: 5px;
}
.user-tooltip::after {
    content: "";
    position: absolute;
    top: 100%;
    left: 50%;
    transform: translateX(-50%);
    border-left: 4px solid transparent;
    border-right: 4px solid transparent;
    border-top: 4px solid #212529;
}
.user-card:hover .user-tooltip {
    display: block;
}
.user-details-container,
.node-details-container,
.chain-details-container {
    height: 100% !important;
    overflow-y: scroll !important;
    display: block !important;
    max-height: 100% !important;
}
#chain-details-container {
    height: 100% !important;
    overflow-y: scroll !important;
    display: block !important;
    max-height: 100% !important;
    box-sizing: border-box !important;
    position: relative !important;
}
#chain-details-container .chain-details {
    padding: 1rem !important;
    width: 100% !important;
    box-sizing: border-box !important;
}
<<<<<<< HEAD
=======
#tree-def-hash { font-size: 0.9rem; }
>>>>>>> ec36c863
.user-details,
.node-details,
.chain-details {
    padding: 1rem;
    min-height: 100%;
}
.user-details-container.has-content,
.node-details-container.has-content,
.chain-details-container.has-content {
    justify-content: flex-start;
    align-items: stretch;
}
.tab-section-lower .chain-details-container,
.tab-section-lower .user-details-container,
.tab-section-lower .node-details-container {
    flex: 1;
    min-height: 0;
    overflow-y: auto;
    height: 100%;
}
.tab-actions {
    display: flex;
    gap: 0.5rem;
}
.tab-buttons {
    display: flex;
    gap: 0.25rem;
}
.resize-handle {
    height: 8px;
    background: #f8f9fa;
    border-top: 1px solid #e9ecef;
    border-bottom: 1px solid #e9ecef;
    cursor: ns-resize;
    position: relative;
    display: flex;
    align-items: center;
    justify-content: center;
    user-select: none;
    z-index: 10;
    transition: background-color 0.2s ease;
}
.resize-handle:hover {
    background: #e9ecef;
}
.resize-handle.dragging {
    background: #007bff;
    box-shadow: 0 0 0 2px rgba(0,123,255,0.25);
}
.resize-handle-line {
    position: absolute;
    top: 50%;
    left: 0;
    right: 0;
    height: 1px;
    background: #dee2e6;
    transform: translateY(-50%);
}
.resize-handle-grip {
    display: flex;
    gap: 2px;
    padding: 2px 6px;
    background: #fff;
    border: 1px solid #dee2e6;
    border-radius: 3px;
    opacity: 0;
    transition: opacity 0.2s ease;
}
.resize-handle:hover .resize-handle-grip,
.resize-handle.dragging .resize-handle-grip {
    opacity: 1;
}
.grip-dot {
    width: 3px;
    height: 3px;
    background: #6c757d;
    border-radius: 50%;
}
.resize-tooltip {
    position: absolute;
    top: -30px;
    left: 50%;
    transform: translateX(-50%);
    background: #212529;
    color: white;
    padding: 4px 8px;
    border-radius: 4px;
    font-size: 12px;
    white-space: nowrap;
    z-index: 1000;
    pointer-events: none;
}
.resize-tooltip::after {
    content: "";
    position: absolute;
    top: 100%;
    left: 50%;
    transform: translateX(-50%);
    border: 4px solid transparent;
    border-top-color: #212529;
}
body.resizing {
    user-select: none;
    cursor: ns-resize !important;
}
body.resizing * {
    pointer-events: none !important;
}
body.resizing .resize-handle {
    pointer-events: auto !important;
}
.tab-content.resizing .resizable-section {
    transition: none;
}
.resize-context-menu {
    position: fixed;
    background: white;
    border: 1px solid #dee2e6;
    border-radius: 4px;
    box-shadow: 0 4px 12px rgba(0,0,0,0.15);
    z-index: 1000;
    min-width: 120px;
    padding: 4px 0;
}
.context-menu-item {
    display: flex;
    align-items: center;
    padding: 8px 12px;
    cursor: pointer;
    font-size: 14px;
    color: #495057;
    transition: background-color 0.2s ease;
}
.context-menu-item:hover {
    background-color: #f8f9fa;
}
.menu-icon {
    margin-right: 8px;
    font-size: 16px;
    color: #6c757d;
}
.menu-text {
    flex: 1;
}
@media (pointer: coarse) {.resize-handle {
        height: 12px;
    }
.resize-handle-grip {
        opacity: 1;
        padding: 4px 8px;
    }
.grip-dot {
        width: 4px;
        height: 4px;
    }
}
.log-header h3 {
    margin: 0;
    font-size: 1.1rem;
    color: #495057;
}
.log-tabs {
    flex-shrink: 0;
    background: #f8f9fa;
    border-bottom: 1px solid #e9ecef;
}
.log-tabs .nav-tabs {
    border-bottom: none;
    padding: 0 1rem;
    display: flex;
    flex-direction: row;
    margin-bottom: 0;
    list-style: none;
}
.log-tabs .nav-item {
    margin-bottom: 0;
    list-style: none;
}
.log-tabs .nav-link {
    border: none;
    border-radius: 0;
    color: #6c757d;

    padding: 0.5625rem 0.75rem;
    background: transparent;
    border-bottom: 2px solid transparent;
    white-space: nowrap;
    transform: scale(0.9);
    transform-origin: center;
    transition: all 0.2s ease;
}
.log-tabs .nav-link:hover {
    border-color: transparent;
    background: rgba(0,0,0,0.05);
}
.log-tabs .nav-link.active {
    color: #495057;
    background: white;
    border-bottom-color: #007bff;
    font-weight: 500;
    font-size: 0.875rem;
    padding: 0.75rem 1rem;
    transform: scale(1);
}
.log-tabs ul,
.log-tabs li {
    list-style: none !important;
    list-style-type: none !important;
}
.log-tabs li::before {
    display: none !important;
}
.main-panel .tab-header {
    display: flex !important;
    background: #f8f9fa !important;
    border-bottom: none !important;
    padding: 0 1rem !important;
    margin: 0 !important;
}
.main-panel .tab-button {
    flex: 1 !important;
    padding: 0.5625rem 0.75rem !important;
    background: transparent !important;
    border: none !important;
    border-radius: 0 !important;
    color: #6c757d !important;

    border-bottom: 2px solid transparent !important;
    white-space: nowrap !important;
    cursor: pointer !important;
    transition: all 0.2s ease !important;
    transform: scale(0.9) !important;
    transform-origin: center !important;
}
.main-panel .tab-button:hover {
    border-color: transparent !important;
    background: rgba(0,0,0,0.05) !important;
    color: #495057 !important;
}
.main-panel .tab-button.active {
    color: #495057 !important;
    background: white !important;
    border-bottom-color: #007bff !important;
    font-weight: 500 !important;
    font-size: 0.875rem !important;
    padding: 0.75rem 1rem !important;
    transform: scale(1) !important;
}
.main-panel .tab-button.active::after {
    display: none !important;
}
.log-content {
    flex: 1;
    display: flex;
    flex-direction: column;
    min-height: 0;
    height: 100%;
}
.log-content .tab-content {
    flex: 1;
    position: relative;
    min-height: 0;
    height: 100%;
}
.log-content .tab-pane {
    position: absolute;
    top: 0;
    left: 0;
    right: 0;
    bottom: 0;
    display: none;
    flex-direction: column;
    min-height: 0;
}
.log-content .tab-pane.active {
    display: flex !important;
    flex-direction: column;
    position: absolute;
    top: 0;
    left: 0;
    right: 0;
    bottom: 0;
    min-height: 0;
}
.log-entry.info {
    background: #f8f9fa;
    border-left-color: #17a2b8;
}
.log-entry.warning {
    background: #fff3cd;
    border-left-color: #ffc107;
}
.log-entry.error {
    background: #f8d7da;
    border-left-color: #dc3545;
}
.log-entry.success {
    background: #d4edda;
    border-left-color: #28a745;
}
.log-placeholder {
    text-align: center;
    color: #6c757d;
    font-style: italic;
    padding: 2rem;
}<|MERGE_RESOLUTION|>--- conflicted
+++ resolved
@@ -3496,10 +3496,7 @@
     width: 100% !important;
     box-sizing: border-box !important;
 }
-<<<<<<< HEAD
-=======
 #tree-def-hash { font-size: 0.9rem; }
->>>>>>> ec36c863
 .user-details,
 .node-details,
 .chain-details {
